--- conflicted
+++ resolved
@@ -21,15 +21,9 @@
 find_package(FLEX 2.6.4 REQUIRED)
 find_package(BISON 3.6.0 REQUIRED)
 if (${CMAKE_SYSTEM_NAME} STREQUAL Darwin)
-<<<<<<< HEAD
-    find_package(LibXml2) # otherwise cmake shows warnings
-else()
-    find_package(libxml2) # otherwise linking fails for win64
-=======
     find_package(LibXml2 ) # otherwise cmake shows warnings
 else()
     find_package(libxml2 ) # otherwise linking fails for win64
->>>>>>> 5e30a9c2
 endif()
 #message(STATUS "Found LIBXML2 ${LIBXML2_LIBRARIES}")
 #message(STATUS "Using LIBXML2_INCLUDE_DIR=${LIBXML2_INCLUDE_DIR}")
